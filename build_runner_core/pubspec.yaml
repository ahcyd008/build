--- conflicted
+++ resolved
@@ -1,15 +1,11 @@
 name: build_runner_core
-<<<<<<< HEAD
-version: 0.3.1+2
-=======
-version: 0.3.1+1
->>>>>>> dd6660af
+version: 0.3.2-dev
 description: Core tools to write binaries that run builders.
 author: Dart Team <misc@dartlang.org>
 homepage: https://github.com/dart-lang/build/tree/master/build_runner_core
 
 environment:
-  sdk: '>=2.0.0-dev.54 <3.0.0'
+  sdk: ">=2.0.0 <3.0.0"
 
 dependencies:
   async: ">=1.13.3 <3.0.0"
