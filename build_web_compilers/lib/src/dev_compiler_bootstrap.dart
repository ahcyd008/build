// Copyright (c) 2017, the Dart project authors.  Please see the AUTHORS file
// for details. All rights reserved. Use of this source code is governed by a
// BSD-style license that can be found in the LICENSE file.

import 'dart:async';
import 'dart:collection';
import 'dart:convert';

import 'package:build/build.dart';
import 'package:build_modules/build_modules.dart';
import 'package:build_web_compilers/builders.dart';
import 'package:path/path.dart' as _p; // ignore: library_prefixes
import 'package:pool/pool.dart';

import 'ddc_names.dart';
import 'dev_compiler_builder.dart';
import 'platforms.dart';
import 'web_entrypoint_builder.dart';

/// Alias `_p.url` to `p`.
_p.Context get _context => _p.url;

var _modulePartialExtension = _context.withoutExtension(jsModuleExtension);

Future<void> bootstrapDdc(BuildStep buildStep) async {
  var dartEntrypointId = buildStep.inputId;
  var moduleId =
      buildStep.inputId.changeExtension(moduleExtension(ddcPlatform));
  var module = Module.fromJson(json
      .decode(await buildStep.readAsString(moduleId)) as Map<String, dynamic>);

<<<<<<< HEAD
  if (buildRootAppSummary)
    await buildStep
        .canRead(module.primarySource.changeExtension(ddcKernelExtension));

=======
>>>>>>> 1223b20e
  // First, ensure all transitive modules are built.
  var transitiveDeps = await _ensureTransitiveModules(module, buildStep);
  var jsId = module.primarySource.changeExtension(jsModuleExtension);
  var appModuleName = ddcModuleName(jsId);
  var appDigestsOutput =
      dartEntrypointId.changeExtension(digestsEntrypointExtension);

  // The name of the entrypoint dart library within the entrypoint JS module.
  //
  // This is used to invoke `main()` from within the bootstrap script.
  //
  // TODO(jakemac53): Sane module name creation, this only works in the most
  // basic of cases.
  //
  // See https://github.com/dart-lang/sdk/issues/27262 for the root issue
  // which will allow us to not rely on the naming schemes that dartdevc uses
  // internally, but instead specify our own.
  var appModuleScope = toJSIdentifier(() {
    var basename = _context.basename(jsId.path);
    return basename.substring(0, basename.length - jsModuleExtension.length);
  }());

  // Map from module name to module path for custom modules.
  var modulePaths =
      SplayTreeMap.of({'dart_sdk': r'packages/$sdk/dev_compiler/amd/dart_sdk'});
  var transitiveJsModules = [jsId]..addAll(transitiveDeps
      .map((dep) => dep.primarySource.changeExtension(jsModuleExtension)));
  for (var jsId in transitiveJsModules) {
    // Strip out the top level dir from the path for any module, and set it to
    // `packages/` for lib modules. We set baseUrl to `/` to simplify things,
    // and we only allow you to serve top level directories.
    var moduleName = ddcModuleName(jsId);
    modulePaths[moduleName] = _context.withoutExtension(
        jsId.path.startsWith('lib')
            ? '$moduleName$jsModuleExtension'
            : _context.joinAll(_context.split(jsId.path).skip(1)));
  }

  var bootstrapId = dartEntrypointId.changeExtension(ddcBootstrapExtension);
  var bootstrapModuleName = _context.withoutExtension(_context.relative(
      bootstrapId.path,
      from: _context.dirname(dartEntrypointId.path)));

  // Strip top-level directory
  var appModuleSource =
      _context.joinAll(_context.split(module.primarySource.path).sublist(1));

  var bootstrapContent =
      StringBuffer('$_entrypointExtensionMarker\n(function() {\n')
        ..write(_dartLoaderSetup(
            modulePaths,
            _p.url.relative(appDigestsOutput.path,
                from: _p.url.dirname(bootstrapId.path))))
        ..write(_requireJsConfig)
        ..write(_appBootstrap(bootstrapModuleName, appModuleName,
            appModuleScope, appModuleSource));

  await buildStep.writeAsString(bootstrapId, bootstrapContent.toString());

  var entrypointJsContent = _entryPointJs(bootstrapModuleName);
  await buildStep.writeAsString(
      dartEntrypointId.changeExtension(jsEntrypointExtension),
      entrypointJsContent);

  // Output the digests for transitive modules.
  // These can be consumed for hot reloads.
  var moduleDigests = <String, String>{};
  for (var dep in transitiveDeps.followedBy([module])) {
    var assetId = dep.primarySource.changeExtension(jsModuleExtension);
    moduleDigests[
            assetId.path.replaceFirst('lib/', 'packages/${assetId.package}/')] =
        (await buildStep.digest(assetId)).toString();
  }

  await buildStep.writeAsString(appDigestsOutput, jsonEncode(moduleDigests));
}

final _lazyBuildPool = Pool(16);

/// Ensures that all transitive js modules for [module] are available and built.
Future<List<Module>> _ensureTransitiveModules(
    Module module, AssetReader reader) async {
  // Collect all the modules this module depends on, plus this module.
  var transitiveDeps = await module.computeTransitiveDependencies(reader);
  var jsModules = transitiveDeps
      .map((module) => module.primarySource.changeExtension(jsModuleExtension))
      .toList()
        ..add(module.primarySource.changeExtension(jsModuleExtension));
  // Check that each module is readable, and warn otherwise.
  await Future.wait(jsModules.map((jsId) async {
    if (await _lazyBuildPool.withResource(() => reader.canRead(jsId))) return;
    var errorsId = jsId.addExtension('.errors');
    await reader.canRead(errorsId);
    log.warning('Unable to read $jsId, check your console or the '
        '`.dart_tool/build/generated/${errorsId.package}/${errorsId.path}` '
        'log file.');
  }));
  return transitiveDeps;
}

/// Code that actually imports the [moduleName] module, and calls the
/// `[moduleScope].main()` function on it.
///
/// Also performs other necessary initialization.
String _appBootstrap(String bootstrapModuleName, String moduleName,
        String moduleScope, String appModuleSource) =>
    '''
define("$bootstrapModuleName", ["$moduleName", "dart_sdk"], function(app, dart_sdk) {
  dart_sdk.dart.setStartAsyncSynchronously(true);
  dart_sdk._isolate_helper.startRootIsolate(() => {}, []);
  $_initializeTools
  $_mainExtensionMarker
  app.$moduleScope.main();
  var bootstrap = {
      hot\$onChildUpdate: function(childName, child) {
        if (childName === "$appModuleSource") {
          // Clear static caches.
          dart_sdk.dart.hotRestart();
          child.main();
          return true;
        }
      }
    }
  dart_sdk.dart.trackLibraries("$bootstrapModuleName", {
    "$bootstrapModuleName": bootstrap
  }, '');
  return {
    bootstrap: bootstrap
  };
});
})();
''';

/// The actual entrypoint JS file which injects all the necessary scripts to
/// run the app.
String _entryPointJs(String bootstrapModuleName) => '''
(function() {
  $_currentDirectoryScript
  $_baseUrlScript

  var mapperUri = baseUrl + "packages/build_web_compilers/src/" +
      "dev_compiler_stack_trace/stack_trace_mapper.dart.js";
  var requireUri = baseUrl + "packages/\$sdk/dev_compiler/amd/require.js";
  var mainUri = _currentDirectory + "$bootstrapModuleName";

  if (typeof document != 'undefined') {
    var el = document.createElement("script");
    el.defer = true;
    el.async = false;
    el.src = mapperUri;
    document.head.appendChild(el);

    el = document.createElement("script");
    el.defer = true;
    el.async = false;
    el.src = requireUri;
    el.setAttribute("data-main", mainUri);
    document.head.appendChild(el);
  } else {
    importScripts(mapperUri, requireUri);
    require.config({
      baseUrl: baseUrl,
    });
    // TODO: update bootstrap code to take argument - dart-lang/build#1115
    window = self;
    require([mainUri + '.js']);
  }
})();
''';

/// JavaScript snippet to determine the directory a script was run from.
final _currentDirectoryScript = r'''
var _currentDirectory = (function () {
  var _url;
  var lines = new Error().stack.split('\n');
  function lookupUrl() {
    if (lines.length > 2) {
      var match = lines[1].match(/^\s+at (.+):\d+:\d+$/);
      // Chrome.
      if (match) return match[1];
      // Chrome nested eval case.
      match = lines[1].match(/^\s+at eval [(](.+):\d+:\d+[)]$/);
      if (match) return match[1];
      // Edge.
      match = lines[1].match(/^\s+at.+\((.+):\d+:\d+\)$/);
      if (match) return match[1];
      // Firefox.
      match = lines[0].match(/[<][@](.+):\d+:\d+$/)
      if (match) return match[1];
    }
    // Safari.
    return lines[0].match(/(.+):\d+:\d+$/)[1];
  }
  _url = lookupUrl();
  var lastSlash = _url.lastIndexOf('/');
  if (lastSlash == -1) return _url;
  var currentDirectory = _url.substring(0, lastSlash + 1);
  return currentDirectory;
})();
''';

/// Sets up `window.$dartLoader` based on [modulePaths].
String _dartLoaderSetup(Map<String, String> modulePaths, String appDigests) =>
    '''
$_baseUrlScript
let modulePaths = ${const JsonEncoder.withIndent(" ").convert(modulePaths)};
if(!window.\$dartLoader) {
   window.\$dartLoader = {
     appDigests: '$appDigests',
     moduleIdToUrl: new Map(),
     urlToModuleId: new Map(),
     rootDirectories: new Array(),
     // Used in package:build_runner/src/server/build_updates_client/hot_reload_client.dart
     moduleParentsGraph: new Map(),
     moduleLoadingErrorCallbacks: new Map(),
     forceLoadModule: function (moduleName, callback, onError) {
       // dartdevc only strips the final extension when adding modules to source
       // maps, so we need to do the same.
       if (moduleName.endsWith('$_modulePartialExtension')) {
         moduleName = moduleName.substring(0, moduleName.length - ${_modulePartialExtension.length});
       }
       if (typeof onError != 'undefined') {
         var errorCallbacks = \$dartLoader.moduleLoadingErrorCallbacks;
         if (!errorCallbacks.has(moduleName)) {
           errorCallbacks.set(moduleName, new Set());
         }
         errorCallbacks.get(moduleName).add(onError);
       }
       requirejs.undef(moduleName);
       requirejs([moduleName], function() {
         if (typeof onError != 'undefined') {
           errorCallbacks.get(moduleName).delete(onError);
         }
         if (typeof callback != 'undefined') {
           callback();
         }
       });
     },
     getModuleLibraries: null, // set up by _initializeTools
   };
}
let customModulePaths = {};
window.\$dartLoader.rootDirectories.push(window.location.origin + baseUrl);
for (let moduleName of Object.getOwnPropertyNames(modulePaths)) {
  let modulePath = modulePaths[moduleName];
  if (modulePath != moduleName) {
    customModulePaths[moduleName] = modulePath;
  }
  var src = window.location.origin + '/' + modulePath + '.js';
  if (window.\$dartLoader.moduleIdToUrl.has(moduleName)) {
    continue;
  }
  \$dartLoader.moduleIdToUrl.set(moduleName, src);
  \$dartLoader.urlToModuleId.set(src, moduleName);
}
''';

/// Code to initialize the dev tools formatter, stack trace mapper, and any
/// other tools.
///
/// Posts a message to the window when done.
final _initializeTools = '''
$_baseUrlScript
  dart_sdk._debugger.registerDevtoolsFormatter();
  \$dartLoader.getModuleLibraries = dart_sdk.dart.getModuleLibraries;
  if (window.\$dartStackTraceUtility && !window.\$dartStackTraceUtility.ready) {
    window.\$dartStackTraceUtility.ready = true;
    let dart = dart_sdk.dart;
    window.\$dartStackTraceUtility.setSourceMapProvider(
      function(url) {
        url = url.replace(baseUrl, '/');
        var module = window.\$dartLoader.urlToModuleId.get(url);
        if (!module) return null;
        return dart.getSourceMap(module);
      });
  }
  if (typeof document != 'undefined') {
    window.postMessage({ type: "DDC_STATE_CHANGE", state: "start" }, "*");
  }
''';

/// Require JS config for ddc.
///
/// Sets the base url to `/` so that all modules can be loaded using absolute
/// paths which simplifies a lot of scenarios.
///
/// Sets the timeout for loading modules to infinity (0).
///
/// Sets up the custom module paths.
///
/// Adds error handler code for require.js which requests a `.errors` file for
/// any failed module, and logs it to the console.
final _requireJsConfig = '''
// Whenever we fail to load a JS module, try to request the corresponding
// `.errors` file, and log it to the console.
(function() {
  var oldOnError = requirejs.onError;
  requirejs.onError = function(e) {
    if (e.requireModules) {
      if (e.message) {
        // If error occurred on loading dependencies, we need to invalidate ancessor too.
        var ancesor = e.message.match(/needed by: (.*)/);
        if (ancesor) {
          e.requireModules.push(ancesor[1]);
        }
      }
      for (const module of e.requireModules) {
        var errorCallbacks = \$dartLoader.moduleLoadingErrorCallbacks.get(module);
        if (errorCallbacks) {
          for (const callback of errorCallbacks) callback(e);
          errorCallbacks.clear();
        }
      }
    }
    if (e.originalError && e.originalError.srcElement) {
      var xhr = new XMLHttpRequest();
      xhr.onreadystatechange = function() {
        if (this.readyState == 4) {
          var message;
          if (this.status == 200) {
            message = this.responseText;
          } else {
            message = "Unknown error loading " + e.originalError.srcElement.src;
          }
          console.error(message);
          var errorEvent = new CustomEvent(
            'dartLoadException', { detail: message });
          window.dispatchEvent(errorEvent);
        }
      };
      xhr.open("GET", e.originalError.srcElement.src + ".errors", true);
      xhr.send();
    }
    // Also handle errors the normal way.
    if (oldOnError) oldOnError(e);
  };
}());

$_baseUrlScript;

require.config({
    baseUrl: baseUrl,
    waitSeconds: 0,
    paths: customModulePaths
});

const modulesGraph = new Map();
function getRegisteredModuleName(moduleMap) {
  if (\$dartLoader.moduleIdToUrl.has(moduleMap.name + '$_modulePartialExtension')) {
    return moduleMap.name + '$_modulePartialExtension';
  }
  return moduleMap.name;
}
requirejs.onResourceLoad = function (context, map, depArray) {
  const name = getRegisteredModuleName(map);
  const depNameArray = depArray.map(getRegisteredModuleName);
  if (modulesGraph.has(name)) {
    // TODO Move this logic to better place
    var previousDeps = modulesGraph.get(name);
    var changed = previousDeps.length != depNameArray.length;
    changed = changed || depNameArray.some(function(depName) {
      return !previousDeps.includes(depName);
    });
    if (changed) {
      console.warn("Dependencies graph change for module '" + name + "' detected. " +
        "Dependencies was [" + previousDeps + "], now [" +  depNameArray.map((depName) => depName) +"]. " +
        "Page can't be hot-reloaded, firing full page reload.");
      window.location.reload();
    }
  } else {
    modulesGraph.set(name, []);
    for (const depName of depNameArray) {
      if (!\$dartLoader.moduleParentsGraph.has(depName)) {
        \$dartLoader.moduleParentsGraph.set(depName, []);
      }
      \$dartLoader.moduleParentsGraph.get(depName).push(name);
      modulesGraph.get(name).push(depName);
    }
  }
};
''';

/// Marker comment used by tools to identify the entrypoint file,
/// to inject custom code.
final _entrypointExtensionMarker = '/* ENTRYPOINT_EXTENTION_MARKER */';

/// Marker comment used by tools to identify the main function
/// to inject custom code.
final _mainExtensionMarker = '/* MAIN_EXTENSION_MARKER */';

final _baseUrlScript = '''
var baseUrl = (function () {
  // Attempt to detect --precompiled mode for tests, and set the base url
  // appropriately, otherwise set it to '/'.
  var pathParts = location.pathname.split("/");
  if (pathParts[0] == "") {
    pathParts.shift();
  }
  if (pathParts.length > 1 && pathParts[1] == "test") {
    return "/" + pathParts.slice(0, 2).join("/") + "/";
  }
  // Attempt to detect base url using <base href> html tag
  // base href should start and end with "/"
  if (typeof document !== 'undefined') {
    var el = document.getElementsByTagName('base');
    if (el && el[0] && el[0].getAttribute("href") && el[0].getAttribute
    ("href").startsWith("/") && el[0].getAttribute("href").endsWith("/")){
      return el[0].getAttribute("href");
    }
  }
  // return default value
  return "/";
}());
''';<|MERGE_RESOLUTION|>--- conflicted
+++ resolved
@@ -8,7 +8,6 @@
 
 import 'package:build/build.dart';
 import 'package:build_modules/build_modules.dart';
-import 'package:build_web_compilers/builders.dart';
 import 'package:path/path.dart' as _p; // ignore: library_prefixes
 import 'package:pool/pool.dart';
 
@@ -29,13 +28,6 @@
   var module = Module.fromJson(json
       .decode(await buildStep.readAsString(moduleId)) as Map<String, dynamic>);
 
-<<<<<<< HEAD
-  if (buildRootAppSummary)
-    await buildStep
-        .canRead(module.primarySource.changeExtension(ddcKernelExtension));
-
-=======
->>>>>>> 1223b20e
   // First, ensure all transitive modules are built.
   var transitiveDeps = await _ensureTransitiveModules(module, buildStep);
   var jsId = module.primarySource.changeExtension(jsModuleExtension);
